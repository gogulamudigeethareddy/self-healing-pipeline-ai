services:
  # Airflow Webserver
  airflow-webserver:
    image: apache/airflow:2.7.3
    container_name: airflow-webserver
    env_file:
      - .env
    depends_on:
      - airflow-init
    command: webserver
    environment:
      &airflow-common-env
      AIRFLOW__CORE__EXECUTOR: LocalExecutor
      AIRFLOW__CORE__SQL_ALCHEMY_CONN: postgresql+psycopg2://airflow:airflow@postgres/airflow
      AIRFLOW__CORE__LOAD_EXAMPLES: 'false'
      AIRFLOW__CORE__FERNET_KEY: ''
      AIRFLOW__WEBSERVER__SECRET_KEY: your-secret-key-here
      AIRFLOW__CORE__DAGS_ARE_PAUSED_AT_CREATION: 'true'
      AIRFLOW__CORE__PLUGINS_FOLDER: /opt/airflow/plugins
      AIRFLOW__CORE__DAGS_FOLDER: /opt/airflow/dags
      AIRFLOW__CORE__LOGS_FOLDER: /opt/airflow/logs
      AIRFLOW__CORE__BASE_LOG_FOLDER: /opt/airflow/logs
      AIRFLOW__CORE__DAG_FILE_PROCESSOR_TIMEOUT: 600
      AIRFLOW__WEBSERVER__WORKERS: 4
      AIRFLOW__WEBSERVER__WORKER_REFRESH_BATCH_SIZE: 1
      AIRFLOW__WEBSERVER__WORKER_REFRESH_INTERVAL: 30
      AIRFLOW__SCHEDULER__ENABLE_HEALTH_CHECK: 'true'
      AIRFLOW__CORE__ENABLE_XCOM_PICKLING: 'true'
      AIRFLOW__API__AUTH_BACKEND: 'airflow.api.auth.backend.basic_auth'
      AIRFLOW__CORE__DEFAULT_TIMEZONE: 'UTC'
      _PIP_ADDITIONAL_REQUIREMENTS: ${_PIP_ADDITIONAL_REQUIREMENTS:-}
    volumes:
      - ./airflow/dags:/opt/airflow/dags
      - ./airflow/logs:/opt/airflow/logs
      - ./airflow/plugins:/opt/airflow/plugins
      - ./airflow/config:/opt/airflow/config
    ports:
      - "8080:8080"
    healthcheck:
      test: ["CMD", "curl", "--fail", "http://localhost:8080/health"]
      interval: 30s
      timeout: 10s
      retries: 5
    restart: always
    command: webserver

  # Airflow Scheduler
  airflow-scheduler:
    image: apache/airflow:2.7.3
    container_name: airflow-scheduler
    env_file:
      - .env
    depends_on:
      - airflow-webserver
    command: scheduler
    environment:
      AIRFLOW__CORE__EXECUTOR: LocalExecutor
      AIRFLOW__CORE__SQL_ALCHEMY_CONN: postgresql+psycopg2://airflow:airflow@postgres/airflow
      AIRFLOW__CORE__LOAD_EXAMPLES: 'false'
      AIRFLOW__CORE__FERNET_KEY: ''
      AIRFLOW__WEBSERVER__SECRET_KEY: your-secret-key-here
      AIRFLOW__CORE__DAGS_ARE_PAUSED_AT_CREATION: 'true'
      AIRFLOW__CORE__PLUGINS_FOLDER: /opt/airflow/plugins
      AIRFLOW__CORE__DAGS_FOLDER: /opt/airflow/dags
      AIRFLOW__CORE__LOGS_FOLDER: /opt/airflow/logs
      AIRFLOW__CORE__BASE_LOG_FOLDER: /opt/airflow/logs
      AIRFLOW__CORE__DAG_FILE_PROCESSOR_TIMEOUT: 600
      AIRFLOW__WEBSERVER__WORKERS: 4
      AIRFLOW__WEBSERVER__WORKER_REFRESH_BATCH_SIZE: 1
      AIRFLOW__WEBSERVER__WORKER_REFRESH_INTERVAL: 30
      AIRFLOW__SCHEDULER__ENABLE_HEALTH_CHECK: 'true'
      AIRFLOW__CORE__ENABLE_XCOM_PICKLING: 'true'
      AIRFLOW__API__AUTH_BACKEND: 'airflow.api.auth.backend.basic_auth'
      AIRFLOW__CORE__DEFAULT_TIMEZONE: 'UTC'
      _PIP_ADDITIONAL_REQUIREMENTS: ${_PIP_ADDITIONAL_REQUIREMENTS:-}
    volumes:
      - ./airflow/dags:/opt/airflow/dags
      - ./airflow/logs:/opt/airflow/logs
      - ./airflow/plugins:/opt/airflow/plugins
      - ./airflow/config:/opt/airflow/config
    healthcheck:
      test: ["CMD-SHELL", 'airflow jobs check --job-type SchedulerJob --hostname "$${HOSTNAME}"']
      interval: 30s
      timeout: 10s
      retries: 5
    restart: always
    command: scheduler

  # PostgreSQL Database
  postgres:
    image: postgres:13
    container_name: postgres
    environment:
      POSTGRES_USER: airflow
      POSTGRES_PASSWORD: airflow
      POSTGRES_DB: airflow
    volumes:
      - postgres-db-volume:/var/lib/postgresql/data
    healthcheck:
      test: ["CMD", "pg_isready", "-U", "airflow"]
      interval: 10s
      retries: 5
    restart: always

  # Redis (for Celery if needed)
  redis:
    image: redis:latest
    container_name: redis
    healthcheck:
      test: ["CMD", "redis-cli", "ping"]
      interval: 10s
      timeout: 3s
      retries: 5
    restart: always

  # Airflow Init
  airflow-init:
    image: apache/airflow:2.7.3
    container_name: airflow-init
    environment:
      &airflow-common-env
      _AIRFLOW_DB_UPGRADE: 'true'
      _AIRFLOW_WWW_USER_CREATE: 'true'
      _AIRFLOW_WWW_USER_USERNAME: ${_AIRFLOW_WWW_USER_USERNAME:-admin}
      _AIRFLOW_WWW_USER_PASSWORD: ${_AIRFLOW_WWW_USER_PASSWORD:-admin}
      _PIP_ADDITIONAL_REQUIREMENTS: 'no'
    volumes:
      - ./airflow/dags:/opt/airflow/dags
      - ./airflow/logs:/opt/airflow/logs
      - ./airflow/plugins:/opt/airflow/plugins
      - ./airflow/config:/opt/airflow/config
    user: "0:0"
    entrypoint: /bin/bash
    command:
      - -c
      - |
        mkdir -p /sources/logs /sources/dags /sources/plugins /sources/config
        chown -R "${AIRFLOW_UID}:0" /sources/{logs,dags,plugins,config}
        exec /entrypoint airflow version

<<<<<<< HEAD
  # Backend Service
  backend:
    image: python:3.11
    container_name: backend
    env_file:
      - .env
=======
  # Backend (Flask API)
  backend:
    build:
      context: ./backend
    container_name: backend
>>>>>>> ffd26d81
    ports:
      - "5000:5000"
    volumes:
      - ./backend:/app
<<<<<<< HEAD
      - ./agents:/app/agents
      - ./data:/app/../data
    working_dir: /app
    environment:
      - FLASK_PORT=5000
    command: /bin/bash -c "pip install -r requirements.txt && python app.py"
    depends_on:
      - postgres

  # Frontend Service
  frontend:
    image: node:18
=======
      - ./data:/app/data
    depends_on:
      - postgres
      - redis
    restart: always

  # Frontend (React)
  frontend:
    build:
      context: ./frontend
>>>>>>> ffd26d81
    container_name: frontend
    ports:
      - "3000:3000"
    volumes:
      - ./frontend:/app
<<<<<<< HEAD
    working_dir: /app
    command: /bin/bash -c "npm install && npm start"
    depends_on:
      - backend
=======
    depends_on:
      - backend
    restart: always
>>>>>>> ffd26d81

volumes:
  postgres-db-volume:<|MERGE_RESOLUTION|>--- conflicted
+++ resolved
@@ -138,25 +138,16 @@
         chown -R "${AIRFLOW_UID}:0" /sources/{logs,dags,plugins,config}
         exec /entrypoint airflow version
 
-<<<<<<< HEAD
   # Backend Service
   backend:
     image: python:3.11
     container_name: backend
     env_file:
       - .env
-=======
-  # Backend (Flask API)
-  backend:
-    build:
-      context: ./backend
-    container_name: backend
->>>>>>> ffd26d81
     ports:
       - "5000:5000"
     volumes:
       - ./backend:/app
-<<<<<<< HEAD
       - ./agents:/app/agents
       - ./data:/app/../data
     working_dir: /app
@@ -169,33 +160,15 @@
   # Frontend Service
   frontend:
     image: node:18
-=======
-      - ./data:/app/data
-    depends_on:
-      - postgres
-      - redis
-    restart: always
-
-  # Frontend (React)
-  frontend:
-    build:
-      context: ./frontend
->>>>>>> ffd26d81
     container_name: frontend
     ports:
       - "3000:3000"
     volumes:
       - ./frontend:/app
-<<<<<<< HEAD
     working_dir: /app
     command: /bin/bash -c "npm install && npm start"
     depends_on:
       - backend
-=======
-    depends_on:
-      - backend
-    restart: always
->>>>>>> ffd26d81
 
 volumes:
   postgres-db-volume: